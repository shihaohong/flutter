--- conflicted
+++ resolved
@@ -217,25 +217,11 @@
 
   @override
   Widget build(BuildContext context) {
-<<<<<<< HEAD
     return Shortcuts(
       shortcuts: <LogicalKeySet, Intent>{
         LogicalKeySet(LogicalKeyboardKey.arrowDown): const _NextItemIntent(),
         LogicalKeySet(LogicalKeyboardKey.arrowUp): const _PreviousItemIntent(),
         LogicalKeySet(LogicalKeyboardKey.enter): const _SelectItemIntent(),
-=======
-    return RawAutocomplete<T>(
-      displayStringForOption: displayStringForOption,
-      fieldViewBuilder: fieldViewBuilder,
-      initialValue: initialValue,
-      optionsBuilder: optionsBuilder,
-      optionsViewBuilder: optionsViewBuilder ?? (BuildContext context, AutocompleteOnSelected<T> onSelected, Iterable<T> options) {
-        return _AutocompleteOptions<T>(
-          displayStringForOption: displayStringForOption,
-          onSelected: onSelected,
-          options: options,
-        );
->>>>>>> 362eefee
       },
       child: Actions(
         actions: <Type, Action<Intent>>{
